--- conflicted
+++ resolved
@@ -43,12 +43,9 @@
 pub struct FormatDisplay<'a> {
     settings: &'a Settings,
     query: &'a str,
-<<<<<<< HEAD
     kind: QueryKind,
-=======
     // whether replace '\n' with '\\n', only disable in explain/show create stmts
     replace_newline: bool,
->>>>>>> f19733ff
     schema: SchemaRef,
     data: RowProgressIterator,
 
